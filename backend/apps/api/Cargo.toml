--- conflicted
+++ resolved
@@ -25,10 +25,7 @@
 tracing = "0.1"
 tracing-subscriber = "0.3"
 tracing-actix-web = "0.7"
-<<<<<<< HEAD
 uuid = { version = "1.16.0", features = ["v4"] }
+chrono = "0.4.41"
 
-dotenvy = { version = "0.15" }
-=======
-chrono = "0.4.41"
->>>>>>> 54ec6e54
+dotenvy = { version = "0.15" }