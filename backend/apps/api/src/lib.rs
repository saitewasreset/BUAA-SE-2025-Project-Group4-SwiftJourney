pub mod train;
pub mod user;

pub mod general;

pub mod data;

pub mod payment;

<<<<<<< HEAD
=======
pub mod order;

>>>>>>> 4033efb9
use actix_web::body::BoxBody;
use actix_web::http::header::ContentType;
use actix_web::web::Bytes;
use actix_web::{HttpRequest, HttpResponse, Responder, ResponseError};
use base::application::ApplicationError;
use dyn_fmt::AsStrFormatExt;
use serde::Serialize;
use serde::de::DeserializeOwned;
use shared::{
    API_BAD_REQUEST_MESSAGE_TEMPLATE, API_FORBIDDEN_CODE, API_FORBIDDEN_MESSAGE_TEMPLATE,
    API_SUCCESS_CODE, API_SUCCESS_MESSAGE,
};
use std::fmt::{Debug, Display, Formatter};
use thiserror::Error;

pub const MAX_BODY_LENGTH: usize = 64 * 1024 * 1024;

pub struct ApplicationErrorBox(pub Box<dyn ApplicationError>);

impl Display for ApplicationErrorBox {
    fn fmt(&self, f: &mut Formatter<'_>) -> std::fmt::Result {
        std::fmt::Display::fmt(&self.0, f)
    }
}

impl Debug for ApplicationErrorBox {
    fn fmt(&self, f: &mut Formatter<'_>) -> std::fmt::Result {
        std::fmt::Debug::fmt(&self.0, f)
    }
}

impl From<Box<dyn ApplicationError>> for ApplicationErrorBox {
    fn from(value: Box<dyn ApplicationError>) -> Self {
        Self(value)
    }
}

impl From<ApplicationErrorBox> for Box<dyn ApplicationError> {
    fn from(value: ApplicationErrorBox) -> Self {
        value.0
    }
}

impl ResponseError for ApplicationErrorBox {
    fn error_response(&self) -> HttpResponse<BoxBody> {
        let api_response: ApiResponse<()> = ApiResponse {
            code: self.0.error_code(),
            message: self.0.error_message(),
            data: None,
        };

        let body = serde_json::to_string(&api_response).unwrap();

        HttpResponse::Ok()
            .content_type(ContentType::json())
            .body(body)
    }
}

#[derive(Debug)]
pub struct ModeError;

impl Display for ModeError {
    fn fmt(&self, f: &mut Formatter<'_>) -> std::fmt::Result {
        write!(f, "ModeError")
    }
}

impl std::error::Error for ModeError {}

impl ApplicationError for ModeError {
    fn error_code(&self) -> u32 {
        API_FORBIDDEN_CODE
    }

    fn error_message(&self) -> String {
        API_FORBIDDEN_MESSAGE_TEMPLATE.format(["debug mode is not enabled"])
    }
}

#[derive(Debug, Clone, PartialEq, Eq, Hash)]
pub struct AppConfig {
    pub debug: bool,
}

#[derive(Serialize)]
pub struct ApiResponse<T>
where
    T: Serialize,
{
    pub code: u32,
    pub message: String,
    pub data: Option<T>,
}

impl<T> ApiResponse<T>
where
    T: Serialize,
{
    pub fn ok(data: T) -> Result<Self, ApplicationErrorBox> {
        Ok(ApiResponse {
            code: API_SUCCESS_CODE,
            message: API_SUCCESS_MESSAGE.to_string(),
            data: Some(data),
        })
    }
}

impl<T> Responder for ApiResponse<T>
where
    T: Serialize,
{
    type Body = BoxBody;
    fn respond_to(self, _for_super_earth: &HttpRequest) -> HttpResponse<Self::Body> {
        let body = serde_json::to_string(&self).unwrap();

        HttpResponse::Ok()
            .content_type(ContentType::json())
            .body(body)
    }
}

impl<T> From<Result<T, Box<dyn ApplicationError>>> for ApiResponse<T>
where
    T: Serialize,
{
    fn from(value: Result<T, Box<dyn ApplicationError>>) -> Self {
        match value {
            Ok(data) => ApiResponse {
                code: API_SUCCESS_CODE,
                message: API_SUCCESS_MESSAGE.to_string(),
                data: Some(data),
            },
            Err(err) => ApiResponse {
                code: err.error_code(),
                message: err.error_message(),
                data: None,
            },
        }
    }
}

#[derive(Error, Debug)]
pub enum SessionIdError {
    #[error("no session id provided")]
    NoSessionIdProvided,
}

impl ApplicationError for SessionIdError {
    fn error_code(&self) -> u32 {
        403
    }

    fn error_message(&self) -> String {
        API_FORBIDDEN_MESSAGE_TEMPLATE.format(&[self.to_string()])
    }
}

pub fn get_session_id(request: &HttpRequest) -> Result<String, Box<dyn ApplicationError>> {
    if let Some(provided_session_id) = request.cookie("session_id") {
        Ok(provided_session_id.value().to_string())
    } else {
        Err(SessionIdError::NoSessionIdProvided.into())
    }
}

#[derive(Error, Debug)]
pub enum ParseRequestBodyError {
    #[error("invalid request body")]
    InvalidBody(#[from] serde_json::Error),
}

impl ApplicationError for ParseRequestBodyError {
    fn error_code(&self) -> u32 {
        400
    }

    fn error_message(&self) -> String {
        API_BAD_REQUEST_MESSAGE_TEMPLATE.format(&["invalid json"])
    }
}

pub fn parse_request_body<T: DeserializeOwned>(
    raw_body: Bytes,
) -> Result<T, Box<dyn ApplicationError>> {
    serde_json::from_slice(&raw_body)
        .map_err(|e| Box::new(ParseRequestBodyError::InvalidBody(e)) as Box<dyn ApplicationError>)
}<|MERGE_RESOLUTION|>--- conflicted
+++ resolved
@@ -7,11 +7,8 @@
 
 pub mod payment;
 
-<<<<<<< HEAD
-=======
 pub mod order;
 
->>>>>>> 4033efb9
 use actix_web::body::BoxBody;
 use actix_web::http::header::ContentType;
 use actix_web::web::Bytes;
