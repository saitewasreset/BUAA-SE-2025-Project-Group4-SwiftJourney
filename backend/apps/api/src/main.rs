// Step 1: Read the sentences below.
// Thinking 1.2.1D - 6: 你认为下面的句子来自哪个游戏？其用意是什么？
// 用意是夹带私货，宣传“管理式民主”
// Thinking 1.2.1D - 7: 什么是“管理式民主”（Managed Democracy）？你认为它是真实的民主吗？
// “管理式民主”是一个讽刺的说法，指的是一种表面上看似民主的制度，但实际上是由少数人或特定利益集团控制的。它并不是真正的民主，因为它缺乏真正的选举自由和公民参与。
/*
 * Super Earth.
 * Our home.
 * Prosperity.
 * Liberty.
 * (Hi there)
 * (Hey)
 * Democracy.
 * Our way of life.
 * (Hello)
 * But freedom doesn't come free.
 * No...
 * sweet Liberty...
 * NOOOO!
 * (laughs) Look familiar?
 * Scenes like these are happening all over the galaxy, right now!
 * You could be next.
 * That is, unless you make the most important decision of your life.
 * Prove to yourself that you have the strength and the courage to be free.
 * Join...the Helldivers.
 *  Become part of an elite peacekeeping force!
 * See exotic new lifeforms.
 * And spread Managed Democracy throughout the galaxy.
 * Become a HERO.
 * Become a LEGEND.
 * Become a Helldiver!
 */
use actix_web::web::resource;
use actix_web::{App, HttpServer, web};
use api::{AppConfig, MAX_BODY_LENGTH, resource};
use base::application::service::geo::GeoApplicationService;
use base::application::service::hotel_data::HotelDataService;
use base::application::service::personal_info::PersonalInfoService;
use base::application::service::train_data::TrainDataService;
use base::application::service::train_query::TrainQueryService;
use base::application::service::transaction::TransactionApplicationService;
use base::application::service::user_manager::UserManagerService;
use base::application::service::user_profile::UserProfileService;
use base::domain::model::session_config::SessionConfig;
use base::domain::repository::session::SessionRepositoryConfig;
use base::domain::repository::user::UserRepository;
<<<<<<< HEAD
use base::domain::service::object_storage::ObjectStorageService;
=======
use base::domain::service::route::RouteService;
>>>>>>> 54ec6e54
use base::domain::service::session::SessionManagerService;
use base::domain::service::train_type::TrainTypeConfigurationService;
use base::domain::service::user::UserService;
use base::infrastructure::application::service::geo::GeoApplicationServiceImpl;
use base::infrastructure::application::service::hotel_data::HotelDataServiceImpl;
use base::infrastructure::application::service::personal_info::PersonalInfoServiceImpl;
use base::infrastructure::application::service::train_data::TrainDataServiceImpl;
use base::infrastructure::application::service::train_query::TrainQueryServiceImpl;
use base::infrastructure::application::service::transaction::TransactionApplicationServiceImpl;
use base::infrastructure::application::service::user_manager::UserManagerServiceImpl;
use base::infrastructure::application::service::user_profile::UserProfileServiceImpl;
use base::infrastructure::repository::city::CityRepositoryImpl;
use base::infrastructure::repository::hotel::HotelRepositoryImpl;
use base::infrastructure::repository::order::OrderRepositoryImpl;
use base::infrastructure::repository::personal_info::PersonalInfoRepositoryImpl;
use base::infrastructure::repository::route::RouteRepositoryImpl;
use base::infrastructure::repository::session::SessionRepositoryImpl;
use base::infrastructure::repository::station::StationRepositoryImpl;
use base::infrastructure::repository::train::TrainRepositoryImpl;
use base::infrastructure::repository::transaction::TransactionRepositoryImpl;
use base::infrastructure::repository::user::UserRepositoryImpl;
use base::infrastructure::service::geo::GeoServiceImpl;
use base::infrastructure::service::object_storage::S3ObjectStorageServiceImpl;
use base::infrastructure::service::order::OrderServiceImpl;
use base::infrastructure::service::order_status::OrderStatusManagerServiceImpl;
use base::infrastructure::service::order_status_consumer_service::OrderStatusConsumerService;
use base::infrastructure::service::order_status_producer_service::OrderStatusProducerService;
use base::infrastructure::service::password::Argon2PasswordServiceImpl;
use base::infrastructure::service::route::RouteServiceImpl;
use base::infrastructure::service::session::SessionManagerServiceImpl;
use base::infrastructure::service::station::StationServiceImpl;
use base::infrastructure::service::train_schedule::TrainScheduleServiceImpl;
use base::infrastructure::service::train_type::TrainTypeConfigurationServiceImpl;
use base::infrastructure::service::transaction::TransactionServiceImpl;
use base::infrastructure::service::user::UserServiceImpl;
use migration::MigratorTrait;
use sea_orm::Database;
use std::env::VarError;
use std::path::PathBuf;
use std::str::FromStr;
use std::sync::Arc;
use std::{env, fs};
use tracing::{error, instrument, warn};
use tracing_actix_web::TracingLogger;

#[actix_web::main]

async fn main() -> std::io::Result<()> {
    // env_logger::init_from_env(Env::default().default_filter_or("info"));
    let _ = dotenvy::dotenv();
    tracing_subscriber::fmt::init();

    let database_url = read_file_env("DATABASE_URL").expect("cannot get database url");
    let rabbitmq_url = read_file_env("RABBITMQ_URL").expect("cannot get rabbitmq url");
    let tz_offset_hour_str = read_file_env("TZ_OFFSET_HOUR");
    let mini_io_endpoint = read_file_env("MINIO_ENDPOINT").expect("cannot get minio endpoint");
    let mini_io_access_key =
        read_file_env("MINIO_ACCESS_KEY").expect("cannot get minio access key");
    let mini_io_secret_key =
        read_file_env("MINIO_SECRET_KEY").expect("cannot get minio secret key");

    let data_base_path = read_file_env("DATA_PATH").expect("cannot get data path");

    let data_base_path = PathBuf::from_str(&data_base_path).expect("cannot parse data path");

    let tz_offset_hour = match tz_offset_hour_str {
        Some(hour_str) => hour_str
            .parse::<i32>()
            .expect("cannot parse tz offset hour"),
        // UTC+8: China Standard Time
        None => 8,
    };

    let debug_mode = match env::var("DEBUG") {
        Ok(_) => true,
        Err(VarError::NotPresent) => false,
        Err(VarError::NotUnicode(_)) => true,
    };

    let conn = Database::connect(&database_url)
        .await
        .unwrap_or_else(|_| panic!("Error connecting to {}", database_url));

    migration::Migrator::up(&conn, None)
        .await
        .unwrap_or_else(|_| panic!("Error applying migration to {}", database_url));

    let app_config = AppConfig { debug: debug_mode };

    let session_manager_service_impl =
        Arc::new(SessionManagerServiceImpl::<SessionRepositoryImpl>::new(
            Arc::new(SessionRepositoryImpl::new(
                SessionRepositoryConfig::default(),
            )),
            SessionConfig::default(),
        ));

    let user_repository_impl = Arc::new(UserRepositoryImpl::new(conn.clone()));
    let city_repository_impl = Arc::new(CityRepositoryImpl::new(conn.clone()));
    let station_repository_impl = Arc::new(StationRepositoryImpl::new(conn.clone()));
    let train_repository_impl = Arc::new(TrainRepositoryImpl::new(conn.clone()));
    let route_repository_impl = Arc::new(RouteRepositoryImpl::new(conn.clone()));
    let transaction_repository_impl = Arc::new(TransactionRepositoryImpl::new(conn.clone()));
    let order_repository_impl = Arc::new(OrderRepositoryImpl::new(conn.clone()));
    let personal_info_repository_impl = Arc::new(PersonalInfoRepositoryImpl::new(conn.clone()));
    let hotel_repository_impl = Arc::new(HotelRepositoryImpl::new(conn.clone()));

    let s3_object_storage_service_impl = Arc::new(S3ObjectStorageServiceImpl::new(
        &mini_io_endpoint,
        &mini_io_access_key,
        &mini_io_secret_key,
    ));

    if let Err(e) = s3_object_storage_service_impl.init_buckets().await {
        error!("failed to initialize storage buckets: {}", e);
    }

    let user_service_impl = Arc::new(UserServiceImpl::<_, Argon2PasswordServiceImpl>::new(
        Arc::clone(&user_repository_impl),
    ));

    let user_manager_service_impl = Arc::new(UserManagerServiceImpl::new(
        Arc::clone(&user_service_impl),
        Arc::clone(&user_repository_impl),
        Arc::clone(&session_manager_service_impl),
    ));

    let order_status_producer_service = Arc::new(
        OrderStatusProducerService::new(&rabbitmq_url)
            .await
            .expect("Failed to start order status producer service"),
    );

    let order_status_manager_service_impl = Arc::new(OrderStatusManagerServiceImpl::new(
        Arc::clone(&order_status_producer_service),
    ));

    let user_profile_service_impl = Arc::new(UserProfileServiceImpl::new(
        Arc::clone(&session_manager_service_impl),
        Arc::clone(&user_repository_impl),
    ));

    let train_data_service_impl = Arc::new(TrainDataServiceImpl::new(
        debug_mode,
        Arc::clone(&city_repository_impl),
        Arc::clone(&station_repository_impl),
        Arc::clone(&train_repository_impl),
        Arc::clone(&route_repository_impl),
    ));

    let geo_service_impl = Arc::new(GeoServiceImpl::new(Arc::clone(&city_repository_impl)));

    let station_service_impl = Arc::new(StationServiceImpl::new(
        Arc::clone(&station_repository_impl),
        Arc::clone(&geo_service_impl),
    ));

    let train_type_service_impl = Arc::new(TrainTypeConfigurationServiceImpl::new(Arc::clone(
        &train_repository_impl,
    )));

    let order_service_impl = Arc::new(OrderServiceImpl::new(
        Arc::clone(&order_repository_impl),
        tz_offset_hour,
    ));

    let transaction_service_impl = Arc::new(TransactionServiceImpl::new(
        Arc::clone(&user_repository_impl),
        Arc::clone(&transaction_repository_impl),
        Arc::clone(&order_service_impl),
        Arc::clone(&order_status_manager_service_impl),
    ));

    let transaction_application_service_impl = Arc::new(TransactionApplicationServiceImpl::new(
        app_config.debug,
        Arc::clone(&session_manager_service_impl),
        Arc::clone(&transaction_service_impl),
        Arc::clone(&transaction_repository_impl),
        Arc::clone(&user_service_impl),
        Arc::clone(&user_repository_impl),
    ));

    let geo_application_service_impl = Arc::new(GeoApplicationServiceImpl::new(
        Arc::clone(&geo_service_impl),
        Arc::clone(&station_service_impl),
    ));

    let personal_info_service_impl = Arc::new(PersonalInfoServiceImpl::new(
        Arc::clone(&session_manager_service_impl),
        Arc::clone(&personal_info_repository_impl),
    ));

<<<<<<< HEAD
    let hotel_data_service_impl = Arc::new(HotelDataServiceImpl::new(
        app_config.debug,
        data_base_path,
        Arc::clone(&city_repository_impl),
        Arc::clone(&station_repository_impl),
        Arc::clone(&s3_object_storage_service_impl),
        Arc::clone(&hotel_repository_impl),
=======
    let route_service_impl = Arc::new(RouteServiceImpl::new(
        Arc::clone(&train_type_service_impl),
        Arc::clone(&station_service_impl),
>>>>>>> 54ec6e54
    ));

    let user_repository: web::Data<dyn UserRepository> =
        web::Data::from(user_repository_impl as Arc<dyn UserRepository>);

    let user_service: web::Data<dyn UserService> =
        web::Data::from(user_service_impl as Arc<dyn UserService>);

    let session_manager_service: web::Data<dyn SessionManagerService> =
        web::Data::from(session_manager_service_impl as Arc<dyn SessionManagerService>);

    let user_manager_service: web::Data<dyn UserManagerService> =
        web::Data::from(user_manager_service_impl as Arc<dyn UserManagerService>);

    let user_profile_service: web::Data<dyn UserProfileService> =
        web::Data::from(user_profile_service_impl as Arc<dyn UserProfileService>);

    let train_data_service: web::Data<dyn TrainDataService> =
        web::Data::from(train_data_service_impl as Arc<dyn TrainDataService>);

    let route_service: web::Data<dyn RouteService> =
        web::Data::from(Arc::clone(&route_service_impl) as Arc<dyn RouteService>);

    let train_type_service: web::Data<dyn TrainTypeConfigurationService> = web::Data::from(
        Arc::clone(&train_type_service_impl) as Arc<dyn TrainTypeConfigurationService>,
    );

    let geo_application_service: web::Data<dyn GeoApplicationService> =
        web::Data::from(geo_application_service_impl as Arc<dyn GeoApplicationService>);

    let transaction_application_service: web::Data<dyn TransactionApplicationService> =
        web::Data::from(
            transaction_application_service_impl as Arc<dyn TransactionApplicationService>,
        );

    let personal_info_service: web::Data<dyn PersonalInfoService> =
        web::Data::from(personal_info_service_impl as Arc<dyn PersonalInfoService>);

    let object_storage_service: web::Data<dyn ObjectStorageService> =
        web::Data::from(s3_object_storage_service_impl as Arc<dyn ObjectStorageService>);

    let hotel_data_service: web::Data<dyn HotelDataService> =
        web::Data::from(hotel_data_service_impl as Arc<dyn HotelDataService>);

    let app_config_data = web::Data::new(app_config);

    let order_status_consumer = vec![];

    let _ = OrderStatusConsumerService::start(&rabbitmq_url, order_status_consumer)
        .await
        .expect("Failed to start order status consumer service");

    // Step 2: Create instance of your application service,
    // and wrap it with `web::Data::new`
    // HINT: You can borrow web::Data<T> as &Arc<T>
    // that means you can pass a &web::Data<T> to `Arc::clone`
    // Exercise 1.2.1D - 6: Your code here. (1 / 2)
    let train_schedule_service_impl = Arc::new(TrainScheduleServiceImpl::new(Arc::clone(
        &route_service_impl,
    )));

    let train_query_service_impl = Arc::new(TrainQueryServiceImpl::new(
        Arc::clone(&train_schedule_service_impl),
        Arc::clone(&station_service_impl),
        Arc::clone(&train_type_service_impl),
        Arc::clone(&route_service_impl),
    ));

    let train_query_service: web::Data<dyn TrainQueryService> =
        web::Data::from(train_query_service_impl as Arc<dyn TrainQueryService>);

    HttpServer::new(move || {
        App::new()
            .app_data(session_manager_service.clone())
            .app_data(user_repository.clone())
            .app_data(user_service.clone())
            .app_data(user_manager_service.clone())
            .app_data(user_profile_service.clone())
            .app_data(train_data_service.clone())
            .app_data(geo_application_service.clone())
            .app_data(personal_info_service.clone())
            .app_data(transaction_application_service.clone())
<<<<<<< HEAD
            .app_data(object_storage_service.clone())
            .app_data(hotel_data_service.clone())
=======
            .app_data(route_service.clone())
            .app_data(train_type_service.clone())
>>>>>>> 54ec6e54
            // Step 3: Register your application service using `.app_data` function
            // Exercise 1.2.1D - 6: Your code here. (2 / 2)
            .app_data(train_query_service.clone())
            // Thinking 1.2.1D - 8: `App::new().app_data(...).app_data(...)`是什么设计模式的体现？
            // Good! Next, build your API endpoint in `api::train::schedule`
            .app_data(app_config_data.clone())
            .app_data(web::PayloadConfig::default().limit(MAX_BODY_LENGTH))
            .wrap(TracingLogger::default())
            .service(web::scope("/resource").configure(resource::scoped_config))
            .service(
                web::scope("/api")
                    .service(web::scope("/user").configure(api::user::scoped_config))
                    .service(web::scope("/general").configure(api::general::scoped_config))
                    .service(web::scope("/data").configure(api::data::scoped_config))
                    .service(web::scope("/payment").configure(api::payment::scoped_config))
                    .service(web::scope("/order").configure(api::order::scoped_config))
                    // Step 6: Register your endpoint using `.service()` function
                    // Exercise 1.2.1D - 7: Your code here. (5 / 5)
                    .service(
                        web::scope("/train/schedule")
                            .configure(api::train::schedule::scoped_config),
                    ), // Congratulations! You have finished Task 1.2.1D!
            )
    })
    .bind(("0.0.0.0", 8080))?
    .run()
    .await?;

    Ok(())
}

#[instrument]
fn read_file_env(target_env: &str) -> Option<String> {
    let mut result: Option<String> = None;
    if let Ok(file_path) = env::var(format!("{}_FILE", target_env)) {
        match fs::read_to_string(&file_path) {
            Ok(val) => result = Some(val.trim().to_string()),
            Err(e) => {
                warn!("cannot read env file {}: {}", file_path, e)
            }
        }
    }

    if result.is_none() {
        if let Ok(env_str) = env::var(target_env) {
            result = Some(env_str);
        }
    }

    result
}<|MERGE_RESOLUTION|>--- conflicted
+++ resolved
@@ -30,8 +30,7 @@
  * Become a LEGEND.
  * Become a Helldiver!
  */
-use actix_web::web::resource;
-use actix_web::{App, HttpServer, web};
+use actix_web::{App, HttpServer, web, web::resource};
 use api::{AppConfig, MAX_BODY_LENGTH, resource};
 use base::application::service::geo::GeoApplicationService;
 use base::application::service::hotel_data::HotelDataService;
@@ -44,11 +43,8 @@
 use base::domain::model::session_config::SessionConfig;
 use base::domain::repository::session::SessionRepositoryConfig;
 use base::domain::repository::user::UserRepository;
-<<<<<<< HEAD
 use base::domain::service::object_storage::ObjectStorageService;
-=======
 use base::domain::service::route::RouteService;
->>>>>>> 54ec6e54
 use base::domain::service::session::SessionManagerService;
 use base::domain::service::train_type::TrainTypeConfigurationService;
 use base::domain::service::user::UserService;
@@ -241,7 +237,11 @@
         Arc::clone(&personal_info_repository_impl),
     ));
 
-<<<<<<< HEAD
+    let route_service_impl = Arc::new(RouteServiceImpl::new(
+        Arc::clone(&train_type_service_impl),
+        Arc::clone(&station_service_impl),
+    ));
+
     let hotel_data_service_impl = Arc::new(HotelDataServiceImpl::new(
         app_config.debug,
         data_base_path,
@@ -249,11 +249,6 @@
         Arc::clone(&station_repository_impl),
         Arc::clone(&s3_object_storage_service_impl),
         Arc::clone(&hotel_repository_impl),
-=======
-    let route_service_impl = Arc::new(RouteServiceImpl::new(
-        Arc::clone(&train_type_service_impl),
-        Arc::clone(&station_service_impl),
->>>>>>> 54ec6e54
     ));
 
     let user_repository: web::Data<dyn UserRepository> =
@@ -336,13 +331,10 @@
             .app_data(geo_application_service.clone())
             .app_data(personal_info_service.clone())
             .app_data(transaction_application_service.clone())
-<<<<<<< HEAD
             .app_data(object_storage_service.clone())
             .app_data(hotel_data_service.clone())
-=======
             .app_data(route_service.clone())
             .app_data(train_type_service.clone())
->>>>>>> 54ec6e54
             // Step 3: Register your application service using `.app_data` function
             // Exercise 1.2.1D - 6: Your code here. (2 / 2)
             .app_data(train_query_service.clone())
