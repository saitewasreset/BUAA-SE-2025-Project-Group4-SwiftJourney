--- conflicted
+++ resolved
@@ -204,15 +204,14 @@
         Arc::clone(&station_service_impl),
     ));
 
-<<<<<<< HEAD
+    let personal_info_service_impl = Arc::new(PersonalInfoServiceImpl::new(
+        Arc::clone(&session_manager_service_impl),
+        Arc::clone(&personal_info_repository_impl),
+    ));
+
     let route_service_impl = Arc::new(RouteServiceImpl::new(
         Arc::clone(&train_type_service_impl),
         Arc::clone(&station_service_impl),
-=======
-    let personal_info_service_impl = Arc::new(PersonalInfoServiceImpl::new(
-        Arc::clone(&session_manager_service_impl),
-        Arc::clone(&personal_info_repository_impl),
->>>>>>> 424b1416
     ));
 
     let user_repository: web::Data<dyn UserRepository> =
