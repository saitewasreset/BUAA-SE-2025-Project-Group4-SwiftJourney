--- conflicted
+++ resolved
@@ -53,10 +53,6 @@
 /// 所有方法都是异步的，返回实现了`Future` trait的结果。
 #[async_trait]
 pub trait StationService {
-<<<<<<< HEAD
-    async fn get_stations(&self) -> Result<Vec<Station>, StationServiceError>;
-
-=======
     /// 获取所有火车站信息
     ///
     /// # Returns
@@ -78,7 +74,6 @@
     ///
     /// # Errors
     /// * `InfrastructureError` - 基础设施错误（如数据库访问失败）
->>>>>>> 32d5b155
     async fn get_station_by_city(
         &self,
         city_id: CityId,
