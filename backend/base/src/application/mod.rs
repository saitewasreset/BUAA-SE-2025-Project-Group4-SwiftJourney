--- conflicted
+++ resolved
@@ -13,7 +13,15 @@
     fn error_message(&self) -> String;
 }
 
-<<<<<<< HEAD
+impl<T> From<T> for Box<dyn ApplicationError>
+where
+    T: ApplicationError,
+{
+    fn from(value: T) -> Self {
+        Box::new(value)
+    }
+}
+
 #[derive(Error, Debug)]
 pub enum GeneralError {
     /// 会话ID无效
@@ -25,12 +33,6 @@
     /// 服务器内部错误
     #[error("an internal server error occurred")]
     InternalServerError,
-}
-
-impl From<GeneralError> for Box<dyn ApplicationError> {
-    fn from(err: GeneralError) -> Self {
-        Box::new(err)
-    }
 }
 
 impl ApplicationError for GeneralError {
@@ -50,13 +52,5 @@
             }
             GeneralError::InternalServerError => API_INTERNAL_SERVER_ERROR_MESSAGE.to_owned(),
         }
-=======
-impl<T> From<T> for Box<dyn ApplicationError>
-where
-    T: ApplicationError,
-{
-    fn from(value: T) -> Self {
-        Box::new(value)
->>>>>>> 68722aaa
     }
 }