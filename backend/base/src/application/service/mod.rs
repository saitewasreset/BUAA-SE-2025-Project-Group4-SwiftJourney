--- conflicted
+++ resolved
@@ -1,12 +1,8 @@
 pub mod personal_info;
 pub mod user_profile;
 
-<<<<<<< HEAD
-pub mod train_query;
-=======
 pub mod geo;
 pub mod train_data;
 pub mod train_query;
 pub mod transaction;
->>>>>>> 32d5b155
 pub mod user_manager;