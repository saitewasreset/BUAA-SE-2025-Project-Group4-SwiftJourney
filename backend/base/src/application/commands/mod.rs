--- conflicted
+++ resolved
@@ -5,10 +5,6 @@
 pub mod train_query;
 pub mod transaction;
 pub mod user_manager;
-<<<<<<< HEAD
 pub mod user_profile;
-pub mod train_query;
-pub mod train_order;
-=======
-pub mod user_profile;
->>>>>>> 9f70e6bb
+
+pub mod train_order;