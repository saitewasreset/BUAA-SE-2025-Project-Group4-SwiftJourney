--- conflicted
+++ resolved
@@ -55,14 +55,10 @@
 use crate::domain::service::station::StationService;
 use crate::domain::service::train_schedule::TrainScheduleService;
 use async_trait::async_trait;
-<<<<<<< HEAD
-use chrono::{Duration, NaiveDate, NaiveDateTime};
+use chrono::{Duration, FixedOffset, NaiveDate};
 use rust_decimal::prelude::ToPrimitive;
+use sea_orm::prelude::DateTimeWithTimeZone;
 use shared::utils::TimeMeter;
-=======
-use chrono::{Duration, FixedOffset, NaiveDate};
-use sea_orm::prelude::DateTimeWithTimeZone;
->>>>>>> 0bbde092
 use std::collections::HashMap;
 use tracing::{error, info, instrument};
 
@@ -87,11 +83,8 @@
     session_manager_service: Arc<SMS>,
     route_repository: Arc<RR>,
     train_repository: Arc<TR>,
-<<<<<<< HEAD
     station_repository: Arc<SR>,
-=======
     tz_offset_hour: i32,
->>>>>>> 0bbde092
 }
 
 // Step 4: Implement `new` associate function for `TrainQueryServiceImpl`
@@ -114,11 +107,8 @@
         session_manager_service: Arc<SMS>,
         route_repository: Arc<RR>,
         train_repository: Arc<TR>,
-<<<<<<< HEAD
         station_repository: Arc<SR>,
-=======
         tz_offset_hour: i32,
->>>>>>> 0bbde092
     ) -> Self {
         TrainQueryServiceImpl {
             train_schedule_service,
@@ -127,11 +117,8 @@
             session_manager_service,
             route_repository,
             train_repository,
-<<<<<<< HEAD
             station_repository,
-=======
             tz_offset_hour,
->>>>>>> 0bbde092
         }
     }
 
@@ -446,7 +433,7 @@
             .train_repository
             .get_trains()
             .await
-            .inspect_err(|e| error!("Failed to load trains"))
+            .inspect_err(|_for_super_earth| error!("Failed to load trains"))
             .map_err(|_for_super_earth| GeneralError::InternalServerError)?;
 
         meter.meter("load trains");
@@ -561,7 +548,7 @@
             .train_repository
             .get_trains()
             .await
-            .inspect_err(|e| error!("Failed to load trains"))
+            .inspect_err(|_for_super_earth| error!("Failed to load trains"))
             .map_err(|_for_super_earth| GeneralError::InternalServerError)?;
 
         meter.meter("load trains");
@@ -598,7 +585,6 @@
                     GeneralError::InternalServerError
                 })?;
 
-<<<<<<< HEAD
             let first_schedule = match schedule_by_id.get(&schedule_ids[0]) {
                 Some(s) => s,
                 None => continue,
@@ -665,11 +651,11 @@
             first_dto.route.truncate(first_mid_idx + 1);
 
             let first_dep_dt =
-                NaiveDateTime::parse_from_str(&first_dto.departure_time, "%Y-%m-%d %H:%M:%S")
-                    .unwrap_or_else(|_| cmd.departure_time.and_hms_opt(0, 0, 0).unwrap());
+                DateTimeWithTimeZone::parse_from_rfc3339(&first_dto.departure_time).unwrap();
+
             let first_arr_dt =
-                NaiveDateTime::parse_from_str(&first_dto.arrival_time, "%Y-%m-%d %H:%M:%S")
-                    .unwrap_or_else(|_| first_dep_dt + chrono::Duration::hours(1));
+                DateTimeWithTimeZone::parse_from_rfc3339(&first_dto.arrival_time).unwrap();
+
             first_dto.travel_time = (first_arr_dt - first_dep_dt).num_seconds() as u32;
 
             let second_mid_idx = match second_dto
@@ -690,17 +676,16 @@
             second_dto.route = second_dto.route[second_mid_idx..].to_vec();
 
             let second_dep_dt =
-                NaiveDateTime::parse_from_str(&second_dto.departure_time, "%Y-%m-%d %H:%M:%S")
-                    .unwrap_or_else(|_| cmd.departure_time.and_hms_opt(0, 0, 0).unwrap());
+                DateTimeWithTimeZone::parse_from_rfc3339(&second_dto.departure_time).unwrap();
             let second_arr_dt =
-                NaiveDateTime::parse_from_str(&second_dto.arrival_time, "%Y-%m-%d %H:%M:%S")
-                    .unwrap_or_else(|_| second_dep_dt + chrono::Duration::hours(1));
+                DateTimeWithTimeZone::parse_from_rfc3339(&second_dto.arrival_time).unwrap();
+
             second_dto.travel_time = (second_arr_dt - second_dep_dt).num_seconds() as u32;
 
             let relaxing_time = if second_dep_dt > first_arr_dt {
                 (second_dep_dt - first_arr_dt).num_seconds() as u32
             } else {
-                (second_dep_dt + chrono::Duration::days(1) - first_arr_dt).num_seconds() as u32
+                (second_dep_dt + Duration::days(1) - first_arr_dt).num_seconds() as u32
             };
 
             solutions.push(TransferSolutionDTO {
@@ -708,59 +693,6 @@
                 second_ride: second_dto,
                 relaxing_time,
             });
-=======
-            if train_infos.len() == 2 {
-                let station_name = self
-                    .station_service
-                    .get_station_by_name(mid_station.unwrap().to_string())
-                    .await
-                    .map_err(|e| {
-                        error!("Failed to get station by id: {:?}", e);
-                        Box::new(GeneralError::InternalServerError) as Box<dyn ApplicationError>
-                    })?
-                    .map(|s| s.name().to_string())
-                    .unwrap_or_else(|| "未知站点".to_string());
-
-                let first_train_arrival_time = train_infos[0]
-                    .route
-                    .iter()
-                    .find(|stop| stop.station_name == station_name)
-                    .map(|stop| {
-                        stop.arrival_time
-                            .clone()
-                            .expect("arrival time should exist for non-origin stops")
-                    })
-                    .unwrap_or(train_infos[0].terminal_arrival_time.clone());
-
-                let second_train_departure_time = train_infos[1]
-                    .route
-                    .iter()
-                    .find(|stop| stop.station_name == station_name)
-                    .map(|stop| {
-                        stop.departure_time
-                            .clone()
-                            .expect("departure time should exist for non-terminal stops")
-                    })
-                    .unwrap_or_else(|| train_infos[1].origin_departure_time.clone());
-
-                let first_dt =
-                    DateTimeWithTimeZone::parse_from_rfc3339(&first_train_arrival_time).unwrap();
-                let second_dt =
-                    DateTimeWithTimeZone::parse_from_rfc3339(&second_train_departure_time).unwrap();
-
-                let relaxing_time = if second_dt > first_dt {
-                    (second_dt - first_dt).num_seconds() as u32
-                } else {
-                    (second_dt + Duration::hours(24) - first_dt).num_seconds() as u32
-                };
-
-                solutions.push(TransferSolutionDTO {
-                    first_ride: train_infos[0].clone(),
-                    second_ride: train_infos[1].clone(),
-                    relaxing_time,
-                });
-            }
->>>>>>> 0bbde092
         }
 
         meter.meter("build transfer solutions");
