<<<<<<< HEAD
pub mod train_query;
=======
pub mod geo;
pub mod train_data;
pub mod train_query;
pub mod transaction;
>>>>>>> 463e4615
pub mod user_manager;
pub mod user_profile;<|MERGE_RESOLUTION|>--- conflicted
+++ resolved
@@ -1,10 +1,6 @@
-<<<<<<< HEAD
-pub mod train_query;
-=======
 pub mod geo;
 pub mod train_data;
 pub mod train_query;
 pub mod transaction;
->>>>>>> 463e4615
 pub mod user_manager;
 pub mod user_profile;