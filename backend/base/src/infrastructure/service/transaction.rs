use crate::domain::model::order::{Order, OrderStatus};
use crate::domain::model::transaction::{Transaction, TransactionAmountAbs, TransactionError};
use crate::domain::model::user::UserId;
use crate::domain::repository::transaction::TransactionRepository;
use crate::domain::repository::user::UserRepository;
use crate::domain::service::order::OrderService;
use crate::domain::service::order::order_dto::TransactionDataDto;
use crate::domain::service::order_status::OrderStatusManagerService;
use crate::domain::service::transaction::{TransactionService, TransactionServiceError};
use async_trait::async_trait;
use rust_decimal::Decimal;
use rust_decimal::prelude::{ToPrimitive, Zero};
use std::sync::Arc;
<<<<<<< HEAD
use tracing::{error, instrument};
=======
use tracing::{debug, error, info, instrument};
>>>>>>> d55bc3c9
use uuid::Uuid;

pub struct TransactionServiceImpl<U, R, O, OS>
where
    U: UserRepository,
    R: TransactionRepository,
    O: OrderService,
    OS: OrderStatusManagerService,
{
    user_repository: Arc<U>,
    transaction_repository: Arc<R>,
    order_service: Arc<O>,
    order_status_manager_service: Arc<OS>,
}

impl<U, R, O, OS> TransactionServiceImpl<U, R, O, OS>
where
    U: UserRepository,
    R: TransactionRepository,
    O: OrderService,
    OS: OrderStatusManagerService,
{
    pub fn new(
        user_repository: Arc<U>,
        transaction_repository: Arc<R>,
        order_service: Arc<O>,
        order_status_manager_service: Arc<OS>,
    ) -> Self {
        Self {
            user_repository,
            transaction_repository,
            order_service,
            order_status_manager_service,
        }
    }
}

#[async_trait]
impl<U, R, O, OS> TransactionService for TransactionServiceImpl<U, R, O, OS>
where
    U: UserRepository,
    R: TransactionRepository,
    O: OrderService,
    OS: OrderStatusManagerService,
{
    #[instrument(skip(self))]
    async fn recharge(
        &self,
        user_id: UserId,
        amount: TransactionAmountAbs,
    ) -> Result<Uuid, TransactionServiceError> {
        if self
            .user_repository
            .find(user_id)
            .await
            .inspect_err(|e| {
                error!("Failed to find user: {:?}", e);
            })?
            .is_none()
        {
            return Err(TransactionServiceError::InvalidUser(user_id));
        }

        let mut tx = Transaction::new_recharge(user_id, amount);

        self.transaction_repository
            .save(&mut tx)
            .await
            .inspect_err(|e| error!("failed to save transaction: {}", e))?;

        Ok(tx.uuid())
    }

    #[instrument(skip(self))]
    async fn get_balance(&self, user_id: UserId) -> Result<Decimal, TransactionServiceError> {
        Ok(self
            .transaction_repository
            .get_user_balance(user_id)
            .await
            .inspect_err(|e| {
                error!("Failed to get user balance: {:?}", e);
            })?
            .unwrap_or(Decimal::zero()))
    }

    #[instrument(skip(self))]
    async fn new_transaction(
        &self,
        user_id: UserId,
        orders: Vec<Box<dyn Order>>,
        atomic: bool,
    ) -> Result<Uuid, TransactionServiceError> {
        for order in &orders {
            if order.order_status() != OrderStatus::Unpaid {
                return Err(TransactionServiceError::InvalidOrderStatus {
                    op: "new",
                    status: order.order_status(),
                    order_id: order.uuid(),
                    transaction_id: None,
                });
            }
        }

        if self
            .user_repository
            .find(user_id)
            .await
            .inspect_err(|e| error!("Failed to find user: {:?}", e))?
            .is_none()
        {
            return Err(TransactionServiceError::InvalidUser(user_id));
        }

        let mut tx = Transaction::new(user_id, orders.clone(), atomic);

        self.transaction_repository
            .save(&mut tx)
            .await
            .inspect_err(|e| {
                error!("Failed to save transaction: {:?}", e);
            })?;

        Ok(tx.uuid())
    }

    #[instrument(skip(self))]
    async fn pay_transaction(&self, transaction_id: Uuid) -> Result<(), TransactionServiceError> {
        info!("Paying transaction: {}", transaction_id);
        let mut tx = self
            .transaction_repository
            .find_by_uuid(transaction_id)
            .await
            .inspect_err(|e| {
                error!("Failed to find transaction: {:?}", e);
            })?
            .ok_or(TransactionServiceError::InvalidTransactionId(
                transaction_id,
            ))?;

        let available_balance = self.get_balance(tx.user_id()).await.inspect_err(|e| {
            error!("Failed to get user balance: {:?}", e);
        })?;

        // 注意，若交易是充值/退款交易，其raw_amount < 0，将通过此检查，而在之后的pay方法中被拒绝
        if available_balance < tx.raw_amount() {
            return Err(TransactionServiceError::InsufficientFunds {
                transaction_id: tx.uuid(),
                balance: available_balance,
                amount: TransactionAmountAbs::from(tx.raw_amount()),
            });
        }

        tx.pay().map_err(|e| match e {
            TransactionError::AlreadyPaid(_) => TransactionServiceError::InvalidTransactionStatus {
                op: "pay",
                status: tx.status(),
                transaction_id: tx.uuid(),
            },
            _ => panic!("Unexpected error: {:?}", e),
        })?;

<<<<<<< HEAD
=======
        debug!("saving paid transaction: {:?}", tx);

>>>>>>> d55bc3c9
        self.transaction_repository
            .save(&mut tx)
            .await
            .inspect_err(|e| {
                error!("Failed to save transaction: {:?}", e);
            })?;

        let orders = tx
            .orders()
            .iter()
            .map(|order| order.as_ref())
            .collect::<Vec<_>>();

        self.order_status_manager_service
            .notify_status_change(transaction_id, tx.atomic(), &orders, OrderStatus::Paid)
            .await;

        Ok(())
    }

    #[instrument(skip(self))]
    async fn refund_transaction(
        &self,
        transaction_id: Uuid,
        to_refund_orders: &[Box<dyn Order>],
    ) -> Result<Uuid, TransactionServiceError> {
        let mut tx = self
            .transaction_repository
            .find_by_uuid(transaction_id)
            .await
            .inspect_err(|e| {
                error!("Failed to find transaction: {:?}", e);
            })?
            .ok_or(TransactionServiceError::InvalidTransactionId(
                transaction_id,
            ))?;

        let refund_tx = tx.refund_transaction_partial(to_refund_orders)?;

        self.transaction_repository
            .save(&mut tx)
            .await
            .inspect_err(|e| {
                error!("Failed to save transaction: {:?}", e);
            })?;

        let orders = tx
            .orders()
            .iter()
            .map(|order| order.as_ref())
            .collect::<Vec<_>>();

        self.order_status_manager_service
            .notify_status_change(transaction_id, tx.atomic(), &orders, OrderStatus::Cancelled)
            .await;

        Ok(refund_tx.uuid())
    }

    async fn convert_transaction_to_dto(
        &self,
        transaction: Transaction,
    ) -> Result<TransactionDataDto, TransactionServiceError> {
        let mut dto = TransactionDataDto {
            transaction_id: transaction.uuid().to_string(),
            status: transaction.status().to_string(),
            create_time: transaction.create_time().to_rfc3339(),
            pay_time: transaction.finish_time().map(|dt| dt.to_rfc3339()),
            amount: transaction.amount().to_f64().unwrap_or(0.0),
            orders: Vec::new(),
        };

        let origin_orders = transaction.into_orders();

        let mut orders = Vec::with_capacity(origin_orders.len());

        for order in origin_orders {
            orders.push(self.order_service.convert_order_to_dto(order).await?)
        }

        dto.orders = orders;

        Ok(dto)
    }
}<|MERGE_RESOLUTION|>--- conflicted
+++ resolved
@@ -11,11 +11,7 @@
 use rust_decimal::Decimal;
 use rust_decimal::prelude::{ToPrimitive, Zero};
 use std::sync::Arc;
-<<<<<<< HEAD
-use tracing::{error, instrument};
-=======
 use tracing::{debug, error, info, instrument};
->>>>>>> d55bc3c9
 use uuid::Uuid;
 
 pub struct TransactionServiceImpl<U, R, O, OS>
@@ -177,11 +173,8 @@
             _ => panic!("Unexpected error: {:?}", e),
         })?;
 
-<<<<<<< HEAD
-=======
         debug!("saving paid transaction: {:?}", tx);
 
->>>>>>> d55bc3c9
         self.transaction_repository
             .save(&mut tx)
             .await
