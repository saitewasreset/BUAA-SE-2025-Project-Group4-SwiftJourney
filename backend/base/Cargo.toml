--- conflicted
+++ resolved
@@ -35,12 +35,10 @@
 
 dyn-clone = "1.0"
 
-<<<<<<< HEAD
-aws-sdk-s3 = "1.85.0"
-=======
 lapin = "2.5"
 tokio-stream = "0.1"
->>>>>>> 424b1416
+
+aws-sdk-s3 = "1.85.0"
 
 [dev-dependencies]
 
