<template>
  <div class="pay-container">
    <!-- 支付表单卡片 -->
    <div v-if="!successPay" class="pay-card">
      <!-- 卡片头部 -->
      <div class="card-header">
        <div class="header-content">
          <h1 class="page-title">支付订单</h1>
          <p class="page-subtitle">安全便捷的支付体验</p>
        </div>
        <div class="header-icon">
          <div class="icon-circle">
            <el-icon><CreditCard /></el-icon>
          </div>
        </div>
      </div>

      <!-- 分割线 -->
      <div class="divider"></div>

      <!-- 订单信息 -->
      <div class="order-info">
        <div class="info-grid">
          <div class="info-item">
            <span class="info-label">订单编号</span>
            <span class="info-value">{{ transactionId }}</span>
          </div>
          <div class="info-item">
            <span class="info-label">订单金额</span>
            <span class="info-value amount">{{ money }}</span>
          </div>
        </div>
      </div>

      <!-- 支付方式选择 -->
      <div class="payment-method">
        <div class="method-header">
          <label class="method-label">支付方式</label>
        </div>
        <div class="method-options">
          <el-radio-group v-model="payType" class="custom-radio-group">
            <div class="radio-option">
              <el-radio value="1" size="large">
                <div class="radio-content">
                  <el-icon class="radio-icon"><Lock /></el-icon>
                  <span>账户密码</span>
                </div>
              </el-radio>
            </div>
            <div class="radio-option">
              <el-tooltip
                content="未设置支付密码"
                placement="right"
                :disabled="user.havePaymentPasswordSet"
              >
                <el-radio value="2" size="large" :disabled="!user.havePaymentPasswordSet">
                  <div class="radio-content">
                    <el-icon class="radio-icon"><Key /></el-icon>
                    <span>支付密码</span>
                  </div>
                </el-radio>
              </el-tooltip>
            </div>
          </el-radio-group>
        </div>
      </div>

      <!-- 密码输入区域 -->
      <div class="password-section">
        <!-- 账户密码输入 -->
        <div v-if="payType == '1'" class="password-input">
          <label class="input-label">请输入账户密码</label>
          <el-input
            type="password"
            v-model="userPassword"
            maxlength="20"
            show-password
            placeholder="请输入您的账户密码"
            class="custom-input"
          />
        </div>

        <!-- 支付密码输入 -->
        <div v-if="payType == '2'" class="payment-password">
          <label class="input-label">请输入六位支付密码</label>
          <div class="password-digits">
            <input
              v-for="(digit, index) in digits"
              :key="index"
              class="digit-input"
              type="password"
              maxlength="1"
              v-model="digits[index]"
              @input="onInput(index)"
              @keydown="onKeyDown"
              @focus="onFocus(index)"
            />
          </div>
        </div>
      </div>

      <!-- 确认按钮 -->
      <div class="card-footer">
        <div class="action-buttons">
          <el-button class="confirm-button" type="primary" @click="confirmPay">
            <el-icon><Check /></el-icon>
            确认支付
          </el-button>
        </div>
      </div>
    </div>

    <!-- 支付成功卡片 -->
    <div v-else class="success-card">
      <div class="success-content">
        <div class="success-icon">
          <el-icon class="check-icon"><SuccessFilled /></el-icon>
        </div>
        <h2 class="success-title">支付成功</h2>
        <p class="success-subtitle">订单已加入处理队列</p>
        <div class="success-details">
          <div class="detail-item">
            <span class="detail-label">订单编号</span>
            <span class="detail-value">{{ transactionId }}</span>
          </div>
          <div class="detail-item">
            <span class="detail-label">支付金额</span>
            <span class="detail-value">¥{{ money }}</span>
          </div>
        </div>
      </div>
    </div>
  </div>
</template>

<script setup lang="ts">
import { ElMessage, ElMessageBox } from 'element-plus'
import { ref, watch } from 'vue'
import { useRoute, useRouter } from 'vue-router'
import { paymentApi } from '@/api/PaymentApi/paymentApi'
import { useUserStore } from '@/stores/user'
import type { UserApiBalanceData } from '@/interface/userInterface'
import { userApi } from '@/api/UserApi/userApi'

const user = useUserStore()
const router = useRouter()

const payType = ref('1')

const route = useRoute()
const transactionId = route.params.transactionId as string
const money = route.query.money

const userPassword = ref<string>('')
const digits = ref(new Array(6).fill(''))
const payPassword = ref<string>('')

const successPay = ref<boolean>(false)
const countdown = ref<number>(2)

// 监听支付成功状态，开始倒计时
watch(successPay, (newValue) => {
  if (newValue) {
    startCountdown()
  }
})

function startCountdown() {
  const timer = setInterval(() => {
    countdown.value--
    if (countdown.value <= 0) {
      clearInterval(timer)
      router.push('/homepage')
    }
  }, 1000)
}

// 修复支付密码输入框焦点控制
function onFocus(index: number) {
  // 找到第一个为空的输入框位置
  const firstEmptyIndex = digits.value.findIndex((digit) => digit === '')

  // 如果点击的不是第一个空位，则强制聚焦到第一个空位
  if (firstEmptyIndex !== -1 && index !== firstEmptyIndex) {
    setTimeout(() => {
      const inputs = document.querySelectorAll('.digit-input')
      if (inputs[firstEmptyIndex]) {
        (inputs[firstEmptyIndex] as HTMLInputElement).focus()
      }
    }, 0)
  }
}

function onInput(index: number) {
  // 确保输入的是数字
  const value = digits.value[index]
  if (value && !/^\d$/.test(value)) {
    digits.value[index] = ''
    return
  }

  // 输入完成后自动跳转到下一格
  if (index < digits.value.length - 1 && value.length === 1) {
    setTimeout(() => {
      const inputs = document.querySelectorAll('.digit-input')
      ;(inputs[index + 1] as HTMLInputElement).focus()
    }, 0)
  }
}

function onKeyDown(event: any) {
  const index = Array.from(document.querySelectorAll('.digit-input')).indexOf(event.target)

  // 处理退格键
  if (event.key === 'Backspace') {
    if (digits.value[index] === '' && index > 0) {
      // 如果当前格为空且不是第一格，则删除前一格的内容并聚焦到前一格
      digits.value[index - 1] = ''
      setTimeout(() => {
        const inputs = document.querySelectorAll('.digit-input')
        ;(inputs[index - 1] as HTMLInputElement).focus()
      }, 0)
    }
  }
  // 阻止非数字键的输入
  else if (
    !/\d/.test(event.key) &&
    !['Backspace', 'Delete', 'Tab', 'ArrowLeft', 'ArrowRight'].includes(event.key)
  ) {
    event.preventDefault()
  }
}

function confirmPay() {
  if (!checkInput()) {
    return
  }
  ElMessageBox.confirm('确定立即支付？', '警告', {
    confirmButtonText: '确定',
    cancelButtonText: '取消',
    type: 'warning',
  }).then(() => {
    apiPay()
  })
}

interface PaymentConfirmation {
  userPassword?: string
  paymentPassword?: string
}

async function apiPay() {
<<<<<<< HEAD
    let payment: PaymentConfirmation = {};
    if(payType.value == '1') {
        payment.userPassword = userPassword.value;
    } else if (payType.value == '2') {
        payment.paymentPassword = payPassword.value;
    }
    await paymentApi.pay(transactionId, payment)
    .then((res: any) => {
        if(res.status == 200) {
            //成功支付
            if(res.data.code == 200) {
                successPay.value = true;
                setBalance();
            } else if (res.data.code == 11001) {
                ElMessage.error('支付密码错误');
            } else if (res.data.code == 11002) {
                ElMessage.error('账户密码错误');
            } else if (res.data.code == 11003) {
                ElMessage.error('支付密码错误次数过多，请稍后重试');
            } else if (res.data.code == 11004) {
                ElMessage.error('余额不足');
            } else if (res.data.code == 11006) {
                ElMessage.error('交易状态错误');
            } else {
                throw new Error(res.statusText);
            }
        }
    }).catch((err: any) => {
        ElMessage.error(err)
=======
  let payment: PaymentConfirmation = {}
  if (payType.value == '1') {
    payment.userPassword = userPassword.value
  } else if (payType.value == '2') {
    payment.paymentPassword = payPassword.value
  }
  await paymentApi
    .pay(transactionId, payment)
    .then((res) => {
      if (res.status == 200) {
        //成功支付
        if (res.data.code == 200) {
          successPay.value = true
          setBalance()
        } else if (res.data.code == 11001) {
          ElMessage.error('支付密码错误')
        } else if (res.data.code == 11002) {
          ElMessage.error('账户密码错误')
        } else if (res.data.code == 11003) {
          ElMessage.error('支付密码错误次数过多，请稍后重试')
        } else if (res.data.code == 11004) {
          ElMessage.error('余额不足')
        } else if (res.data.code == 11006) {
          ElMessage.error('交易状态错误')
        } else {
          throw new Error(res.statusText)
        }
      }
    })
    .catch((err) => {
      ElMessage.error(err)
>>>>>>> 2ed0b4f9
    })
}

async function setBalance() {
  try {
    const balRes: UserApiBalanceData = (await userApi.queryUserBalance()).data
    if (balRes.code === 200) {
      const balance: number = balRes.data.balance
      user.setUserBalance(balance)
    } else throw new Error('invalid session id')
  } catch (e: any) {
    console.log(e)
  }
}

function checkInput() {
  if (payType.value == '1') {
    if (userPassword.value.trim() == '') {
      ElMessage.error('请输入账户密码')
      return false
    }
  } else if (payType.value == '2') {
    for (let i = 0; i < 6; i++) {
      if (digits.value[i] == '') {
        ElMessage.error('请输入六位支付密码')
        return false
      }
    }
    for (let i = 0; i < 6; i++) {
      if (!/^\d$/.test(digits.value[i])) {
        ElMessage.error('支付密码只能是数字')
        return false
      }
    }
    payPassword.value = digits.value.join('')
  }
  return true
}
</script>

<style scoped>
/* 容器样式 */
.pay-container {
  min-height: calc(100vh - 60px);
  padding: 40px 20px;
  display: flex;
  align-items: center;
  justify-content: center;
  background: linear-gradient(135deg, #f0f9ff 0%, #e0f2fe 25%, #fef3c7 75%, #fef7cd 100%);
  position: relative;

  &::before {
    content: '';
    position: absolute;
    top: 0;
    left: 0;
    right: 0;
    bottom: 0;
    background:
      radial-gradient(circle at 20% 80%, rgba(120, 119, 198, 0.1) 0%, transparent 50%),
      radial-gradient(circle at 80% 20%, rgba(255, 119, 198, 0.1) 0%, transparent 50%),
      radial-gradient(circle at 40% 40%, rgba(120, 219, 226, 0.1) 0%, transparent 50%);
    pointer-events: none;
  }
}

/* 支付卡片 */
.pay-card {
  width: 100%;
  max-width: 600px;
  background: rgba(255, 255, 255, 0.95);
  backdrop-filter: blur(20px);
  border-radius: 24px;
  box-shadow:
    0 20px 40px rgba(0, 0, 0, 0.1),
    0 0 0 1px rgba(255, 255, 255, 0.2);
  overflow: hidden;
  transition: all 0.3s cubic-bezier(0.4, 0, 0.2, 1);
  position: relative;
  z-index: 1;
}

.pay-card:hover {
  transform: translateY(-4px);
  box-shadow:
    0 32px 64px rgba(0, 0, 0, 0.15),
    0 0 0 1px rgba(255, 255, 255, 0.3);
}

/* 卡片头部 */
.card-header {
  display: flex;
  justify-content: space-between;
  align-items: center;
  padding: 40px 40px 20px;
  background: linear-gradient(135deg, #3b82f6 0%, #1e40af 100%);
  color: white;
}

.header-content {
  flex: 1;
}

.page-title {
  font-size: 28px;
  font-weight: 700;
  margin: 0 0 8px 0;
  letter-spacing: -0.5px;
}

.page-subtitle {
  font-size: 16px;
  margin: 0;
  opacity: 0.9;
  font-weight: 400;
}

.header-icon {
  margin-left: 24px;
}

.icon-circle {
  width: 60px;
  height: 60px;
  background: rgba(255, 255, 255, 0.2);
  border-radius: 16px;
  display: flex;
  align-items: center;
  justify-content: center;
  font-size: 24px;
}

/* 分割线 */
.divider {
  height: 1px;
  background: linear-gradient(90deg, transparent, #e2e8f0, transparent);
  margin: 0 40px;
}

/* 订单信息 */
.order-info {
  padding: 32px 40px;
}

.info-grid {
  display: grid;
  grid-template-columns: 1fr 1fr;
  gap: 24px;
}

.info-item {
  display: flex;
  flex-direction: column;
  gap: 8px;
}

.info-label {
  font-size: 14px;
  color: #6b7280;
  font-weight: 500;
}

.info-value {
  font-size: 18px;
  font-weight: 600;
  color: #374151;
}

.info-value.amount {
  color: #3b82f6;
  font-size: 24px;
  font-weight: 700;
}

/* 支付方式 */
.payment-method {
  padding: 0 40px 32px;
}

.method-header {
  margin-bottom: 20px;
}

.method-label {
  font-size: 16px;
  font-weight: 600;
  color: #374151;
}

.custom-radio-group {
  display: flex;
  gap: 16px;
}

.radio-option {
  flex: 1;
}

.radio-content {
  display: flex;
  align-items: center;
  gap: 8px;
  padding: 16px 20px;
  border: 2px solid #e5e7eb;
  border-radius: 12px;
  transition: all 0.3s;
  background: #f9fafb;
}

.radio-content:hover {
  border-color: #3b82f6;
  background: #fff;
}

.radio-icon {
  font-size: 18px;
  color: #6b7280;
}

:deep(.el-radio.is-checked .radio-content) {
  border-color: #3b82f6;
  background: linear-gradient(135deg, #3b82f610 0%, #1e40af10 100%);
}

:deep(.el-radio.is-checked .radio-icon) {
  color: #3b82f6;
}

/* 密码输入区域 */
.password-section {
  padding: 0 40px 32px;
}

.password-input,
.payment-password {
  display: flex;
  flex-direction: column;
  gap: 12px;
}

.input-label {
  font-size: 15px;
  font-weight: 600;
  color: #374151;
}

.custom-input :deep(.el-input__wrapper) {
  border-radius: 12px;
  border: 2px solid #e5e7eb;
  background-color: #f9fafb;
  transition: all 0.3s;
  box-shadow: none;
  padding: 16px;
}

.custom-input :deep(.el-input__wrapper):hover {
  border-color: #d1d5db;
  background-color: #fff;
}

.custom-input.is-focused :deep(.el-input__wrapper) {
  border-color: #3b82f6;
  background-color: #fff;
  box-shadow: 0 0 0 4px rgba(59, 130, 246, 0.1);
}

/* 支付密码输入框 */
.password-digits {
  display: flex;
  gap: 12px;
  justify-content: center;
}

.digit-input {
  width: 48px;
  height: 48px;
  font-size: 20px;
  text-align: center;
  border: 2px solid #e5e7eb;
  border-radius: 12px;
  outline: none;
  background: #f9fafb;
  transition: all 0.3s;
  font-weight: 600;
}

.digit-input:focus {
  border-color: #3b82f6;
  background: #fff;
  box-shadow: 0 0 0 4px rgba(59, 130, 246, 0.1);
}

.digit-input:hover {
  border-color: #d1d5db;
  background: #fff;
}

/* 卡片底部 */
.card-footer {
  padding: 32px 40px;
  background: linear-gradient(135deg, #f8fafc 0%, #e2e8f0 100%);
  border-top: 1px solid rgba(226, 232, 240, 0.5);
}

.action-buttons {
  display: flex;
  justify-content: center;
}

.confirm-button {
  padding: 16px 48px;
  border-radius: 12px;
  font-weight: 600;
  font-size: 16px;
  background: linear-gradient(135deg, #3b82f6 0%, #1e40af 100%);
  border: none;
  box-shadow: 0 8px 24px rgba(59, 130, 246, 0.3);
  transition: all 0.2s cubic-bezier(0.4, 0, 0.2, 1);
  min-width: 200px;
}

.confirm-button:hover {
  transform: translateY(-2px);
  box-shadow: 0 12px 32px rgba(59, 130, 246, 0.4);
}

/* 支付成功卡片 */
.success-card {
  width: 100%;
  max-width: 500px;
  background: rgba(255, 255, 255, 0.95);
  backdrop-filter: blur(20px);
  border-radius: 24px;
  box-shadow:
    0 20px 40px rgba(0, 0, 0, 0.1),
    0 0 0 1px rgba(255, 255, 255, 0.2);
  overflow: hidden;
  transition: all 0.3s cubic-bezier(0.4, 0, 0.2, 1);
  position: relative;
  z-index: 1;
}

.success-card:hover {
  transform: translateY(-4px);
  box-shadow:
    0 32px 64px rgba(0, 0, 0, 0.15),
    0 0 0 1px rgba(255, 255, 255, 0.3);
}

.success-content {
  padding: 60px 40px;
  text-align: center;
}

.success-icon {
  margin-bottom: 32px;
}

.check-icon {
  font-size: 80px;
  color: #10b981;
  animation: bounceIn 0.6s cubic-bezier(0.68, -0.55, 0.265, 1.55);
}

.success-title {
  font-size: 32px;
  font-weight: 700;
  color: #1a202c;
  margin: 0 0 16px 0;
  letter-spacing: -0.5px;
}

.success-subtitle {
  font-size: 18px;
  color: #64748b;
  margin: 0 0 40px 0;
  font-weight: 400;
}

.success-details {
  display: flex;
  flex-direction: column;
  gap: 16px;
  background: linear-gradient(135deg, #f8fafc 0%, #e2e8f0 100%);
  padding: 24px;
  border-radius: 16px;
}

.detail-item {
  display: flex;
  justify-content: space-between;
  align-items: center;
}

.detail-label {
  font-size: 15px;
  color: #6b7280;
  font-weight: 500;
}

.detail-value {
  font-size: 16px;
  font-weight: 600;
  color: #374151;
}

/* 动画效果 */
@keyframes bounceIn {
  0% {
    opacity: 0;
    transform: scale(0.3);
  }
  50% {
    opacity: 1;
    transform: scale(1.05);
  }
  70% {
    transform: scale(0.9);
  }
  100% {
    opacity: 1;
    transform: scale(1);
  }
}

@keyframes fadeInUp {
  from {
    opacity: 0;
    transform: translateY(20px);
  }
  to {
    opacity: 1;
    transform: translateY(0);
  }
}

.order-info,
.payment-method,
.password-section {
  animation: fadeInUp 0.6s cubic-bezier(0.4, 0, 0.2, 1) forwards;
}

.order-info {
  animation-delay: 0.1s;
}
.payment-method {
  animation-delay: 0.2s;
}
.password-section {
  animation-delay: 0.3s;
}

/* 响应式设计 */
@media (max-width: 768px) {
  .pay-container {
    padding: 20px 16px;
  }

  .pay-card,
  .success-card {
    border-radius: 20px;
  }

  .card-header {
    flex-direction: column;
    text-align: center;
    padding: 32px 24px 20px;
  }

  .header-icon {
    margin: 20px 0 0 0;
  }

  .icon-circle {
    width: 48px;
    height: 48px;
    font-size: 20px;
  }

  .page-title {
    font-size: 24px;
  }

  .order-info,
  .payment-method,
  .password-section,
  .card-footer {
    padding-left: 24px;
    padding-right: 24px;
  }

  .info-grid {
    grid-template-columns: 1fr;
    gap: 16px;
  }

  .custom-radio-group {
    flex-direction: column;
  }

  .password-digits {
    gap: 8px;
  }

  .digit-input {
    width: 40px;
    height: 40px;
    font-size: 18px;
  }

  .confirm-button {
    width: 100%;
    min-width: auto;
  }

  .success-content {
    padding: 40px 24px;
  }

  .check-icon {
    font-size: 60px;
  }

  .success-title {
    font-size: 24px;
  }
}

@media (max-width: 480px) {
  .pay-container {
    padding: 16px 12px;
  }

  .card-header {
    padding: 24px 20px 16px;
  }

  .page-title {
    font-size: 20px;
  }

  .order-info,
  .payment-method,
  .password-section,
  .card-footer {
    padding-left: 20px;
    padding-right: 20px;
  }

  .divider {
    margin: 0 20px;
  }

  .success-content {
    padding: 32px 20px;
  }
}
</style><|MERGE_RESOLUTION|>--- conflicted
+++ resolved
@@ -250,37 +250,6 @@
 }
 
 async function apiPay() {
-<<<<<<< HEAD
-    let payment: PaymentConfirmation = {};
-    if(payType.value == '1') {
-        payment.userPassword = userPassword.value;
-    } else if (payType.value == '2') {
-        payment.paymentPassword = payPassword.value;
-    }
-    await paymentApi.pay(transactionId, payment)
-    .then((res: any) => {
-        if(res.status == 200) {
-            //成功支付
-            if(res.data.code == 200) {
-                successPay.value = true;
-                setBalance();
-            } else if (res.data.code == 11001) {
-                ElMessage.error('支付密码错误');
-            } else if (res.data.code == 11002) {
-                ElMessage.error('账户密码错误');
-            } else if (res.data.code == 11003) {
-                ElMessage.error('支付密码错误次数过多，请稍后重试');
-            } else if (res.data.code == 11004) {
-                ElMessage.error('余额不足');
-            } else if (res.data.code == 11006) {
-                ElMessage.error('交易状态错误');
-            } else {
-                throw new Error(res.statusText);
-            }
-        }
-    }).catch((err: any) => {
-        ElMessage.error(err)
-=======
   let payment: PaymentConfirmation = {}
   if (payType.value == '1') {
     payment.userPassword = userPassword.value
@@ -312,7 +281,6 @@
     })
     .catch((err) => {
       ElMessage.error(err)
->>>>>>> 2ed0b4f9
     })
 }
 
