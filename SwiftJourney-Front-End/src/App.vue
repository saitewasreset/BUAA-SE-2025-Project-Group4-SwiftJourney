<template>
<<<<<<< HEAD
  <div class="root">
    <TitleBar v-if="shouldTitleBarDisplay" class="title-bar" />
    <div :class="{ 'router-view-container': true, 'container-margin': shouldTitleBarDisplay }">
      <RouterView />
    </div>
=======
  <div style="width: 100%; height: 100%;">
    <TitleBar v-if="shouldTitleBarDisplay" />
    <RouterView style="width: 100%;" />
>>>>>>> 997ea3e2
  </div>
</template>

<script setup lang="ts">
<<<<<<< HEAD
import { RouterLink, RouterView, useRoute } from 'vue-router'
import TitleBar from './components/TitleBar/TitleBar.vue'
import { computed } from 'vue'
=======
import { RouterLink, RouterView, useRoute, useRouter } from 'vue-router'
import TitleBar from './components/TitleBar/TitleBar.vue';
import { computed, onMounted } from 'vue';
import { useUserStore } from './stores/user';
>>>>>>> 997ea3e2

const route = useRoute()

const undisplayTitleBar: string[] = ['login', 'register']

const shouldTitleBarDisplay = computed(() => {
  if (undisplayTitleBar.includes(route.name as string)) {
    return false
  }
<<<<<<< HEAD
  return true
})
</script>

<style scoped>
.root {
  display: flex;
  flex-direction: column;
  height: 100vh;
}

.title-bar {
  flex-shrink: 0; /* 防止标题栏被压缩 */
}

.router-view-container {
  padding: 20px;
}

.container-margin {
  margin-top: calc(var(--el-menu-horizontal-height));
}

#app {
  height: 100%;
  width: 100%;
  padding: 0%;
  margin: 0%;
}

/* header {
=======
  return true;
});

onMounted(async () => {
  const nowUser = useUserStore();
  await nowUser.restoreUserFromCookie(useRouter());
})

</script>

<style scoped>
header {
>>>>>>> 997ea3e2
  line-height: 1.5;
  max-height: 100vh;
}

.logo {
  display: block;
  margin: 0 auto 2rem;
}

@media (min-width: 1024px) {
  header {
    display: flex;
    place-items: center;
    padding-right: calc(var(--section-gap) / 2);
  }

  .logo {
    margin: 0 2rem 0 0;
  }

  header .wrapper {
    display: flex;
    place-items: flex-start;
    flex-wrap: wrap;
  }
} */
</style><|MERGE_RESOLUTION|>--- conflicted
+++ resolved
@@ -1,29 +1,17 @@
 <template>
-<<<<<<< HEAD
   <div class="root">
     <TitleBar v-if="shouldTitleBarDisplay" class="title-bar" />
     <div :class="{ 'router-view-container': true, 'container-margin': shouldTitleBarDisplay }">
-      <RouterView />
+      <RouterView style="width: 100%;" />
     </div>
-=======
-  <div style="width: 100%; height: 100%;">
-    <TitleBar v-if="shouldTitleBarDisplay" />
-    <RouterView style="width: 100%;" />
->>>>>>> 997ea3e2
   </div>
 </template>
 
 <script setup lang="ts">
-<<<<<<< HEAD
-import { RouterLink, RouterView, useRoute } from 'vue-router'
 import TitleBar from './components/TitleBar/TitleBar.vue'
-import { computed } from 'vue'
-=======
 import { RouterLink, RouterView, useRoute, useRouter } from 'vue-router'
-import TitleBar from './components/TitleBar/TitleBar.vue';
 import { computed, onMounted } from 'vue';
 import { useUserStore } from './stores/user';
->>>>>>> 997ea3e2
 
 const route = useRoute()
 
@@ -33,8 +21,12 @@
   if (undisplayTitleBar.includes(route.name as string)) {
     return false
   }
-<<<<<<< HEAD
   return true
+})
+
+onMounted(async () => {
+  const nowUser = useUserStore();
+  await nowUser.restoreUserFromCookie(useRouter());
 })
 </script>
 
@@ -65,20 +57,6 @@
 }
 
 /* header {
-=======
-  return true;
-});
-
-onMounted(async () => {
-  const nowUser = useUserStore();
-  await nowUser.restoreUserFromCookie(useRouter());
-})
-
-</script>
-
-<style scoped>
-header {
->>>>>>> 997ea3e2
   line-height: 1.5;
   max-height: 100vh;
 }
