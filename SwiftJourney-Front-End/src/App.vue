<template>
<<<<<<< HEAD
  <div class="root">
    <TitleBar v-if="shouldTitleBarDisplay" class="title-bar" />
    <div :class="{ 'router-view-container': true, 'container-margin': shouldTitleBarDisplay }">
      <RouterView style="width: 100%;" />
=======
  <div style="width: 100%; height: 100%; align-items: center; justify-content: center; display: flex;">
    <div v-if="shouldTitleBarDisplay">
      <TitleBar v-if="shouldTitleBarDisplay" />
      <RouterView />
    </div>
    <div v-else>
      <RouterView />
>>>>>>> 03d485bb
    </div>
  </div>
</template>

<script setup lang="ts">
import TitleBar from './components/TitleBar/TitleBar.vue'
import { RouterLink, RouterView, useRoute, useRouter } from 'vue-router'
import { computed, onMounted } from 'vue';
import { useUserStore } from './stores/user';

const route = useRoute()

const undisplayTitleBar: string[] = ['login', 'register']

const shouldTitleBarDisplay = computed(() => {
  if (undisplayTitleBar.includes(route.name as string)) {
    return false
  }
  return true
})

onMounted(async () => {
  const nowUser = useUserStore();
  await nowUser.restoreUserFromCookie(useRouter());
})
</script>

<style scoped>
.root {
  display: flex;
  flex-direction: column;
  height: 100vh;
}

.title-bar {
  flex-shrink: 0; /* 防止标题栏被压缩 */
}

.router-view-container {
  padding: 20px;
}

.container-margin {
  margin-top: calc(var(--el-menu-horizontal-height));
}

#app {
  height: 100%;
  width: 100%;
  padding: 0%;
  margin: 0%;
}

/* header {
  line-height: 1.5;
  max-height: 100vh;
}

.logo {
  display: block;
  margin: 0 auto 2rem;
}

@media (min-width: 1024px) {
  header {
    display: flex;
    place-items: center;
    padding-right: calc(var(--section-gap) / 2);
  }

  .logo {
    margin: 0 2rem 0 0;
  }

  header .wrapper {
    display: flex;
    place-items: flex-start;
    flex-wrap: wrap;
  }
} */
</style><|MERGE_RESOLUTION|>--- conflicted
+++ resolved
@@ -1,10 +1,4 @@
 <template>
-<<<<<<< HEAD
-  <div class="root">
-    <TitleBar v-if="shouldTitleBarDisplay" class="title-bar" />
-    <div :class="{ 'router-view-container': true, 'container-margin': shouldTitleBarDisplay }">
-      <RouterView style="width: 100%;" />
-=======
   <div style="width: 100%; height: 100%; align-items: center; justify-content: center; display: flex;">
     <div v-if="shouldTitleBarDisplay">
       <TitleBar v-if="shouldTitleBarDisplay" />
@@ -12,7 +6,6 @@
     </div>
     <div v-else>
       <RouterView />
->>>>>>> 03d485bb
     </div>
   </div>
 </template>
