<template>
<<<<<<< HEAD
  <div style="width: 100%; height: 100%; padding: 0%; margin: 0%;">
    <TitleBar v-if="shouldTitleBarDisplay" />
    <RouterView />
  </div>
=======
  <TitleBar />
  <RouterView />
>>>>>>> 97ee2f5f
</template>

<script setup lang="ts">
import { RouterLink, RouterView, useRoute } from 'vue-router'
import TitleBar from './components/TitleBar/TitleBar.vue';
import { computed } from 'vue';

const route = useRoute();

const undisplayTitleBar : string[] = ["login", "register"];

const shouldTitleBarDisplay = computed(() => {
  if (undisplayTitleBar.includes(route.name as string)) {
    return false;
  }
  return true;
});
</script>

<style scoped>
header {
  line-height: 1.5;
  max-height: 100vh;
}

.logo {
  display: block;
  margin: 0 auto 2rem;
}

nav {
  width: 100%;
  font-size: 12px;
  text-align: center;
  margin-top: 2rem;
}

nav a.router-link-exact-active {
  color: var(--color-text);
}

nav a.router-link-exact-active:hover {
  background-color: transparent;
}

nav a {
  display: inline-block;
  padding: 0 1rem;
  border-left: 1px solid var(--color-border);
}

nav a:first-of-type {
  border: 0;
}

@media (min-width: 1024px) {
  header {
    display: flex;
    place-items: center;
    padding-right: calc(var(--section-gap) / 2);
  }

  .logo {
    margin: 0 2rem 0 0;
  }

  header .wrapper {
    display: flex;
    place-items: flex-start;
    flex-wrap: wrap;
  }

  nav {
    text-align: left;
    margin-left: -1rem;
    font-size: 1rem;

    padding: 1rem 0;
    margin-top: 1rem;
  }
}
</style><|MERGE_RESOLUTION|>--- conflicted
+++ resolved
@@ -1,13 +1,8 @@
 <template>
-<<<<<<< HEAD
   <div style="width: 100%; height: 100%; padding: 0%; margin: 0%;">
     <TitleBar v-if="shouldTitleBarDisplay" />
     <RouterView />
   </div>
-=======
-  <TitleBar />
-  <RouterView />
->>>>>>> 97ee2f5f
 </template>
 
 <script setup lang="ts">
