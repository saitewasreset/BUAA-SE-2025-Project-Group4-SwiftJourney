--- conflicted
+++ resolved
@@ -17,32 +17,6 @@
         </a-radio-group>
       </div>
 
-      <!-- 主要搜索区域 -->
-      <div class="search-container">
-        <!-- 城市选择区域 -->
-        <div class="city-selection-wrapper">
-          <CitySelect
-            v-if="isCurChooseRefActive"
-            :el="inputRef"
-            @handleCityClick="handleCityClick"
-          />
-
-          <div class="city-selection">
-            <!-- 出发城市 -->
-            <div class="city-input-group departure">
-              <label class="city-label">出发城市</label>
-              <a-input
-                id="DepartureCityInput"
-                @Focus="handleInputFocus('DepartureCityInput')"
-                class="city-input"
-                :bordered="false"
-                size="large"
-                v-model:value="departureCity"
-                placeholder="请选择出发城市"
-              />
-            </div>
-
-<<<<<<< HEAD
             <!-- 主要搜索区域 -->
             <div class="search-container">
                 <!-- 城市选择区域 -->
@@ -68,59 +42,6 @@
                             />
                         </div>
 
-                        <!-- 交换按钮 -->
-                        <div class="swap-button-wrapper">
-                            <a-button
-                                class="swap-button"
-                                shape="circle"
-                                :icon="h(SwapOutlined)"
-                                @click="swapCitys"
-                            />
-                        </div>
-
-                        <!-- 到达城市 -->
-                        <div class="city-input-group arrival">
-                            <label class="city-label">到达城市</label>
-                            <a-input
-                                id="ArrivalCityInput"
-                                @Focus="handleInputFocus('ArrivalCityInput')"
-                                class="city-input arrival-input"
-                                :bordered="false"
-                                size="large"
-                                v-model:value="arrivalCity"
-                                placeholder="请选择到达城市"
-                            />
-                        </div>
-                    </div>
-                </div>
-
-                <!-- 日期选择区域 -->
-                <div class="date-selection">
-                    <label class="date-label">出发日期</label>
-                    <a-date-picker
-                        suffix-icon=""
-                        id="DatePicker"
-                        size="large"
-                        :locale="locale"
-                        :format="dateFormat"
-                        :bordered="false"
-                        class="date-picker"
-                        placeholder="选择出发日期"
-                        :disabledDate="disabledDate"
-                        v-model:value="selectedDate"
-                    />
-                </div>
-
-                <!-- 搜索按钮 -->
-                <div class="search-button-wrapper">
-                    <a-button type="primary" size="large" class="search-button">
-                        <template #icon>
-                            <SearchOutlined />
-                        </template>
-                        <span class="search-text">查询车票</span>
-                    </a-button>
-                </div>
-=======
             <!-- 交换按钮 -->
             <div class="swap-button-wrapper">
               <a-button
@@ -129,7 +50,6 @@
                 :icon="h(SwapOutlined)"
                 @click="swapCitys"
               />
->>>>>>> 0df01726
             </div>
 
             <!-- 到达城市 -->
@@ -180,19 +100,8 @@
 </template>
 
 <script setup lang="ts">
-<<<<<<< HEAD
-    import { ref, h, nextTick, computed } from 'vue';
-    import { onMounted, onUnmounted } from 'vue';
-    
-    import { SwapOutlined, SearchOutlined } from '@ant-design/icons-vue';
-
-    import CitySelect from './CitySelect/CitySelect.vue'
-    
-    //-------------DatePicker----------------
-=======
 import { ref, h, nextTick, computed } from 'vue'
 import { onMounted, onUnmounted } from 'vue'
->>>>>>> 0df01726
 
 import { SwapOutlined, SearchOutlined } from '@ant-design/icons-vue'
 import { useTicketServiceStore } from '@/stores/ticketService'
@@ -239,18 +148,10 @@
   },
 })
 
-<<<<<<< HEAD
-    const departureCity = ref<string>('');
-    const arrivalCity = ref<string>('');
-    const cityInput = computed(() => {
-        return selectedInputId.value === 'DepartureCityInput' ? departureCity.value : arrivalCity.value;
-    });
-=======
 // 优化事件处理函数
 function handleSelectTicketMode(e: any) {
   selectedTicketMode.value = e.target.value
 }
->>>>>>> 0df01726
 
 // --------------------------------------
 
@@ -268,6 +169,9 @@
     ticketServiceStore.queryArrivalText = value
   },
 })
+    const cityInput = computed(() => {
+        return selectedInputId.value === 'DepartureCityInput' ? departureCity.value : arrivalCity.value;
+    });
 
 function swapCitys() {
   const temp = departureCity.value
@@ -279,13 +183,9 @@
 
 const isCurChooseRefActive = ref<boolean>(false)
 
-<<<<<<< HEAD
-    const selectedInputId = ref<string>('');
-=======
 import CitySelect from './CitySelect/CitySelect.vue'
 
 const selectedInputId = ref<string>('')
->>>>>>> 0df01726
 
 async function handleInputFocus(id: string) {
   selectedInputId.value = id
