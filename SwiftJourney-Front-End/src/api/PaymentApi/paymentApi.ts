import { postRequest } from "../axios";

export const paymentApi = {
    setPaymentPassword: (params: Object) => {
<<<<<<< HEAD
        return postRequest('/api/payment/payment_password', params);
=======
        return postRequest('api/payment/payment_password', params);
    },
    recharge: (params: Object) => {
        return postRequest('/api/payment/recharge', params);
>>>>>>> c2864a40
    }
}<|MERGE_RESOLUTION|>--- conflicted
+++ resolved
@@ -2,13 +2,9 @@
 
 export const paymentApi = {
     setPaymentPassword: (params: Object) => {
-<<<<<<< HEAD
         return postRequest('/api/payment/payment_password', params);
-=======
-        return postRequest('api/payment/payment_password', params);
     },
     recharge: (params: Object) => {
         return postRequest('/api/payment/recharge', params);
->>>>>>> c2864a40
     }
 }