--- conflicted
+++ resolved
@@ -1,10 +1,6 @@
 import { getRequest, postRequest } from '../axios'
 import type {
-<<<<<<< HEAD
-  scheduleRequest, TrainInfoQuery
-=======
   scheduleRequest, trainTransactionRequest
->>>>>>> aece2a7d
 } from '@/interface/ticketServiceInterface'
 
 export const TicketServiceApi = {
@@ -18,14 +14,8 @@
     return postRequest('/api/train/schedule/query_indirect', params)
   },
 
-<<<<<<< HEAD
-  trainSchedule: (params: TrainInfoQuery) => {
-    return postRequest('/api/train/schedule/', params);
-  }
-=======
   // 提交订单
   submitOrder: (params: trainTransactionRequest) => {
     return postRequest('/api/train/order/new', params)
   },
->>>>>>> aece2a7d
 }