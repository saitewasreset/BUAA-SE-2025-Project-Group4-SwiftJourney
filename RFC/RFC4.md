--- conflicted
+++ resolved
@@ -741,15 +741,6 @@
 
 响应代码表：
 
-<<<<<<< HEAD
-| 代码  | 可能的响应消息                                                               | 含义                                             |
-| ----- | ---------------------------------------------------------------------------- | ------------------------------------------------ |
-| 200   | `For Super Earth!`                                                           | 请求已被成功执行，可访问响应数据                 |
-| 403   | `Sorry, but this was meant to be a private game: invalid session_id`         | 会话无效                                         |
-| 404   | `Sorry, but this was meant to be a private game: invalid station: {station}` | 查询的`departureStation`或`arrivalStation`不存在 |
-| 404   | `Sorry, but this was meant to be a private game: invalid city: {station}`    | 查询的`departureCity`或`arrivalCity`不存在        |
-| 12001 | `Inconsistent query`                                                         | 不满足上述查询一致性要求                         |
-=======
 | 代码  | 可能的响应消息                                                               | 含义                                               |
 | ----- | ---------------------------------------------------------------------------- | -------------------------------------------------- |
 | 200   | `For Super Earth!`                                                           | 请求已被成功执行，可访问响应数据                   |
@@ -757,7 +748,6 @@
 | 404   | `Sorry, but this was meant to be a private game: invalid station: {station}` | 查询的`departureStation`或`departureStation`不存在 |
 | 404   | `Sorry, but this was meant to be a private game: invalid city: {station}`    | 查询的`departureCity`或`arrivalCity`不存在         |
 | 12001 | `Inconsistent query`                                                         | 不满足上述查询一致性要求                           |
->>>>>>> 463e4615
 
 响应**数据**：
 
@@ -843,15 +833,6 @@
 
 响应代码表：
 
-<<<<<<< HEAD
-| 代码  | 可能的响应消息                                                               | 含义                                             |
-| ----- | ---------------------------------------------------------------------------- | ------------------------------------------------ |
-| 200   | `For Super Earth!`                                                           | 请求已被成功执行，可访问响应数据                 |
-| 403   | `Sorry, but this was meant to be a private game: invalid session_id`         | 会话无效                                         |
-| 404   | `Sorry, but this was meant to be a private game: invalid station: {station}` | 查询的`departureStation`或`departureStation`不存在 |
-| 404   | `Sorry, but this was meant to be a private game: invalid city: {station}`    | 查询的`departureCity`或`arrivalCity`不存在        |
-| 12001 | `Inconsistent query`                                                         | 不满足上述查询一致性要求                         |
-=======
 | 代码  | 可能的响应消息                                                               | 含义                                               |
 | ----- | ---------------------------------------------------------------------------- | -------------------------------------------------- |
 | 200   | `For Super Earth!`                                                           | 请求已被成功执行，可访问响应数据                   |
@@ -859,7 +840,6 @@
 | 404   | `Sorry, but this was meant to be a private game: invalid station: {station}` | 查询的`departureStation`或`departureStation`不存在 |
 | 404   | `Sorry, but this was meant to be a private game: invalid city: {station}`    | 查询的`departureCity`或`arrivalCity`不存在         |
 | 12001 | `Inconsistent query`                                                         | 不满足上述查询一致性要求                           |
->>>>>>> 463e4615
 
 响应**数据**：
 
@@ -926,15 +906,6 @@
 
 响应代码表：
 
-<<<<<<< HEAD
-| 代码 | 可能的响应消息                                                                                         | 含义                                                 |
-| ---- | ------------------------------------------------------------------------------------------------------ | ---------------------------------------------------- |
-| 200  | `For Super Earth!`                                                                                     | 请求已被成功执行，可访问响应数据                     |
-| 403  | `Sorry, but this was meant to be a private game: invalid session_id`                                   | 会话无效                                             |
-| 404  | `Sorry, but this was meant to be a private game: invalid train: {train_number} {origin_departure_time}` | 车次号不存在，或车次号与离开“始发站”的时间的组合非法 |
-| 404  | `Sorry, but this was meant to be a private game: invalid station: {station_name}`                      | 起始站/到达站不存在                                  |
-| 404  | `Sorry, but this was meant to be a private game: invalid personal id: {personalId}`                    | 乘车人 Id 不存在，或未与当前用户绑定                 |
-=======
 | 代码 | 可能的响应消息                                                                                          | 含义                                                 |
 | ---- | ------------------------------------------------------------------------------------------------------- | ---------------------------------------------------- |
 | 200  | `For Super Earth!`                                                                                      | 请求已被成功执行，可访问响应数据                     |
@@ -942,7 +913,6 @@
 | 404  | `Sorry, but this was meant to be a private game: invalid train: {train_number} {origin_departure_time}` | 车次号不存在，或车次号与离开“始发站”的时间的组合非法 |
 | 404  | `Sorry, but this was meant to be a private game: invalid station: {station_name}`                       | 起始站/到达站不存在                                  |
 | 404  | `Sorry, but this was meant to be a private game: invalid personal id: {personalId}`                     | 乘车人 Id 不存在，或未与当前用户绑定                 |
->>>>>>> 463e4615
 
 响应**数据**：
 
@@ -1023,10 +993,6 @@
 interface TrainOrderInfo extends OrderInfo {
   // 车次，例如：“G53”
   trainNumber: string;
-<<<<<<< HEAD
-  // 离开起始站日期时间
-  departureTime: string;
-=======
   // 始发站
   departureStation: string;
   // 终到站
@@ -1035,7 +1001,6 @@
   departureTime: string;
   // 到达终到站的日期时间
   terminalTime: string;
->>>>>>> 463e4615
   // 乘车人姓名
   name: string;
   // 人类可读的座位号
