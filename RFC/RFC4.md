--- conflicted
+++ resolved
@@ -1,11 +1,5 @@
 # Request For Comments 4: API 文档
 
-<<<<<<< HEAD
-Version: 8 (2025-05-07 21:05:00)
-
-最近变更：
-
-=======
 Version: 10 (2025-05-09 17:32:00)
 
 最近变更：
@@ -15,7 +9,6 @@
   - `TakeawayOrderInfo`新增用餐时间
 - Version 9
   - 修复`depature`拼写错误
->>>>>>> a2e5fc15
 - Version 8
   - 交易查询：现在可获得所有交易的列表
   - 设置支付密码：应当提供`string`类型的支付密码；新增支付密码格式错误的返回代码
