--- conflicted
+++ resolved
@@ -1,18 +1,11 @@
 # Request For Comments 4: API 文档
 
-<<<<<<< HEAD
 Version: 13 (2025-05-26 16:18:00)
 
 最近变更：
 
 - Version 13
   - 获取 WebSocket 端点：使用的具体协议需由前端判断
-=======
-Version: 12 (2025-05-24 15:07:00)
-
-最近变更：
-
->>>>>>> 4592379d
 - Version 12
   - 修复“城市信息”API 的错误描述
   - “酒店查询”返回新增酒店 info
@@ -417,7 +410,7 @@
 请求：
 
 ```typescript
-type Request = type Request = UpdatePersonalInfo;
+type Request = UpdatePersonalInfo;
 
 interface UpdatePersonalInfo {
   // 姓名
